--- conflicted
+++ resolved
@@ -536,22 +536,6 @@
             MetaType::Union {
                 name: "_Entity".to_string(),
                 description: None,
-<<<<<<< HEAD
-=======
-                union_values: possible_types
-                    .clone()
-                    .into_iter()
-                    .map(|ty| {
-                        (
-                            ty.clone(),
-                            MetaUnionValue {
-                                name: ty,
-                                visible: None,
-                            },
-                        )
-                    })
-                    .collect(),
->>>>>>> ba66e140
                 possible_types,
                 visible: None,
                 rust_typename: "async_graphql::federation::Entity",
