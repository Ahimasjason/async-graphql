[package]
name = "async-graphql-actix-web"
version = "3.0.33"
authors = ["sunli <scott_s829@163.com>", "Koxiaet"]
edition = "2021"
description = "async-graphql for actix-web"
license = "MIT/Apache-2.0"
documentation = "https://docs.rs/async-graphql-actix-web/"
homepage = "https://github.com/async-graphql/async-graphql"
repository = "https://github.com/async-graphql/async-graphql"
keywords = ["futures", "async", "graphql"]
categories = ["network-programming", "asynchronous"]

[dependencies]
async-graphql = { path = "../..", version = "3.0.33" }

actix = "0.13.0"
<<<<<<< HEAD
actix-http = "3.0.1"
actix-web = { version = "4.0.1", default-features = false }
actix-web-actors = "4.1.0"
=======
actix-http = "3.0.0"
actix-web = { version = "4.0.1", default-features = false }
actix-web-actors = "4.0.0"
>>>>>>> bb3c19ab
async-channel = "1.6.1"
futures-util = { version = "0.3.0", default-features = false }
serde_json = "1.0.64"
serde_urlencoded = "0.7.0"
futures-channel = "0.3.13"
thiserror = "1.0.30"
serde_cbor = { version = "0.11.2", optional = true }

[features]
default = []
cbor = ["serde_cbor"]

[dev-dependencies]
actix-rt = "2.6.0"
async-mutex = "1.4.0"
serde = { version = "1", features = ["derive"] }<|MERGE_RESOLUTION|>--- conflicted
+++ resolved
@@ -15,15 +15,9 @@
 async-graphql = { path = "../..", version = "3.0.33" }
 
 actix = "0.13.0"
-<<<<<<< HEAD
 actix-http = "3.0.1"
 actix-web = { version = "4.0.1", default-features = false }
 actix-web-actors = "4.1.0"
-=======
-actix-http = "3.0.0"
-actix-web = { version = "4.0.1", default-features = false }
-actix-web-actors = "4.0.0"
->>>>>>> bb3c19ab
 async-channel = "1.6.1"
 futures-util = { version = "0.3.0", default-features = false }
 serde_json = "1.0.64"
